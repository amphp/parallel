--- conflicted
+++ resolved
@@ -1,25 +1,10 @@
 <?php
 namespace Icicle\Concurrent\Forking;
 
-<<<<<<< HEAD
-use Icicle\Concurrent\Exception\{ForkException, StatusError, SynchronizationError};
+use Icicle\Concurrent\Exception\{ForkException, ChannelException, SerializationException, StatusError, SynchronizationError};
 use Icicle\Concurrent\{Process, Strand};
 use Icicle\Concurrent\Sync\{Channel, ChannelledStream};
 use Icicle\Concurrent\Sync\Internal\{ExitFailure, ExitStatus, ExitSuccess};
-=======
-use Icicle\Concurrent\Exception\ChannelException;
-use Icicle\Concurrent\Exception\ForkException;
-use Icicle\Concurrent\Exception\SerializationException;
-use Icicle\Concurrent\Exception\StatusError;
-use Icicle\Concurrent\Exception\SynchronizationError;
-use Icicle\Concurrent\Process;
-use Icicle\Concurrent\Strand;
-use Icicle\Concurrent\Sync\Channel;
-use Icicle\Concurrent\Sync\ChannelledStream;
-use Icicle\Concurrent\Sync\Internal\ExitFailure;
-use Icicle\Concurrent\Sync\Internal\ExitStatus;
-use Icicle\Concurrent\Sync\Internal\ExitSuccess;
->>>>>>> fed62267
 use Icicle\Coroutine\Coroutine;
 use Icicle\Exception\{InvalidArgumentError, UnsupportedError};
 use Icicle\Loop;
@@ -259,22 +244,15 @@
 
         // Attempt to return the result.
         try {
-<<<<<<< HEAD
-            return yield from $channel->send($result);
-        } catch (\Throwable $exception) {
-            // The result was not sendable! Try sending the reason why instead.
-            return yield from $channel->send(new ExitFailure($exception));
-=======
             try {
-                yield $channel->send($result);
+                return yield from $channel->send($result);
             } catch (SerializationException $exception) {
                 // Serializing the result failed. Send the reason why.
-                yield $channel->send(new ExitFailure($exception));
+                return yield from $channel->send(new ExitFailure($exception));
             }
         } catch (ChannelException $exception) {
             // The result was not sendable! The parent context must have died or killed the context.
-            yield 0;
->>>>>>> fed62267
+            return 0;
         }
     }
 
