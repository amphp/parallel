--- conflicted
+++ resolved
@@ -1,16 +1,8 @@
 <?php
 namespace Icicle\Concurrent\Threading\Internal;
 
-<<<<<<< HEAD
+use Icicle\Concurrent\Exception\{ChannelException, SerializationException};
 use Icicle\Concurrent\Sync\{Channel, ChannelledStream, Internal\ExitFailure, Internal\ExitSuccess};
-=======
-use Icicle\Concurrent\Exception\ChannelException;
-use Icicle\Concurrent\Exception\SerializationException;
-use Icicle\Concurrent\Sync\Channel;
-use Icicle\Concurrent\Sync\ChannelledStream;
-use Icicle\Concurrent\Sync\Internal\ExitFailure;
-use Icicle\Concurrent\Sync\Internal\ExitSuccess;
->>>>>>> fed62267
 use Icicle\Coroutine\Coroutine;
 use Icicle\Loop;
 use Icicle\Stream\Pipe\DuplexPipe;
@@ -134,22 +126,15 @@
 
         // Attempt to return the result.
         try {
-<<<<<<< HEAD
-            return yield from $channel->send($result);
-        } catch (\Throwable $exception) {
-            // The result was not sendable! Try sending the reason why instead.
-            return yield from $channel->send(new ExitFailure($exception));
-=======
             try {
-                yield $channel->send($result);
+                return yield from $channel->send($result);
             } catch (SerializationException $exception) {
                 // Serializing the result failed. Send the reason why.
-                yield $channel->send(new ExitFailure($exception));
+                return yield from $channel->send(new ExitFailure($exception));
             }
         } catch (ChannelException $exception) {
             // The result was not sendable! The parent context must have died or killed the context.
-            yield 0;
->>>>>>> fed62267
+            return 0;
         }
     }
 }